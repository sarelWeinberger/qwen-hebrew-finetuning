--- conflicted
+++ resolved
@@ -51,57 +51,6 @@
 ## Directory Structure
 
 ```
-<<<<<<< HEAD
-qwen_model/
-├── data/                  # Data storage and processing
-├── finetuning/            # Fine-tuning configurations and outputs
-├── logs/                  # Training and evaluation logs
-├── model/                 # Model files (downloaded separately)
-├── download_model.py      # Script to download the Qwen model
-├── prepare_for_finetuning.py # Prepare model for fine-tuning
-├── prepare_dataset.py     # Dataset preparation utilities
-├── download_s3_data.py    # Download Hebrew data from S3
-├── train.py               # Main training script
-├── hp_tuning.py           # Hyperparameter tuning with Optuna
-├── evaluate_hebrew.py     # Evaluation on Hebrew LLM Leaderboard
-├── test_pipeline.py       # Test pipeline with small subset of data
-├── run_full_workflow.py   # Run the complete workflow
-├── start_training.sh      # Shell script to start training with nohup
-├── start_hp_tuning.sh     # Shell script to start hyperparameter tuning
-├── start_evaluation.sh    # Shell script to start evaluation
-├── start_test_pipeline.sh # Shell script to test the pipeline
-└── TUNING_AND_EVALUATION.md # Detailed documentation
-
-# Environment and Setup Files
-├── .env                   # Environment variables (create this)
-├── .gitignore            # Git ignore patterns
-├── pyproject.toml        # UV/Python project configuration
-├── requirements.txt      # Python dependencies
-├── Makefile              # Development commands
-├── setup_uv_env.sh       # Automated environment setup
-├── activate_env.sh       # Quick environment activation
-├── git_setup.sh          # Git repository setup
-└── UV_SETUP.md           # UV environment documentation
-
-# Text Processing Components
-text_cleaning/
-├── main.py               # Main text cleaning pipeline
-├── cleaning_pipeline.py  # Text processing pipeline
-├── cleaners/             # Various text cleaning modules
-├── fetchers/             # Data source fetchers
-└── utils/                # Utilities and configurations
-
-batch_cleaning/
-├── build_and_deploy.py   # SageMaker batch processing
-├── inference.py          # Inference script for batch processing
-├── Dockerfile            # Docker configuration
-└── requirements.txt      # Batch processing dependencies
-
-clean_with_gemma_api/
-├── gemini_api.py         # Google Gemini API integration
-├── gemma_api_quota_aware.py # Quota-aware API calls
-└── gemini_api_orchestrator/ # Distributed processing orchestrator
-=======
 qwen-hebrew-finetuning/
 ├── cross_lang_moe_analysis/    # Cross-language MoE (Mixture of Experts) analysis
 │   ├── all_layers_moe_analysis.py
@@ -149,7 +98,6 @@
 ├── s3_select_processor.py    # S3 data processing utilities
 ├── sagemaker-lighteval/      # SageMaker LightEval integration
 └── requirements.txt          # Project dependencies
->>>>>>> ddeb2626
 ```
 
 ## Text Cleaning System
@@ -469,138 +417,7 @@
 - Python 3.10+ is required
 - CUDA 11.8+ is recommended for GPU acceleration
 - At least 500GB of disk space for model and data storage
-- UV package manager (installed automatically by setup script)
-
-#### Required Tokens
-Before starting, you'll need to obtain the following tokens:
-
-1. **Hugging Face Token**: 
-   - Go to [https://huggingface.co/settings/tokens](https://huggingface.co/settings/tokens)
-   - Create a new token with "Read" permissions
-   - Copy the token (starts with `hf_`)
-
-2. **GitHub Token** (for development):
-   - Go to [https://github.com/settings/tokens](https://github.com/settings/tokens)
-   - Create a Personal Access Token with `repo` permissions
-   - Copy the token (starts with `github_pat_`)
-
-#### Quick Setup with UV
-
-We provide an automated setup script that installs UV (ultra-fast Python package manager) and sets up the virtual environment:
-
-```bash
-# Make the setup script executable and run it
-chmod +x setup_uv_env.sh
-./setup_uv_env.sh
-```
-
-This script will:
-- Install UV package manager if not present
-- Create a virtual environment with Python 3.10
-- Install all project dependencies
-- Set up development tools (pytest, black, mypy, jupyter)
-
-#### Manual Environment Setup
-
-If you prefer manual setup or the automated script fails:
-
-```bash
-# Install UV
-curl -LsSf https://astral.sh/uv/install.sh | sh
-export PATH="$HOME/.cargo/bin:$PATH"
-
-# Create virtual environment
-uv venv
-source .venv/bin/activate
-
-# Install dependencies
-uv pip install -r requirements.txt
-
-# Install additional packages
-uv pip install lighteval  # For model evaluation
-```
-
-#### Configure Environment Variables
-
-Create a `.env` file with your tokens (this file is already gitignored for security):
-
-```bash
-# Create .env file with your actual tokens
-cat > .env << EOF
-# Authentication tokens
-GITHUB_TOKEN=your_github_token_here
-HF_TOKEN=your_huggingface_token_here
-
-# UV and Python environment settings
-UV_PYTHON=3.10
-VIRTUAL_ENV=.venv
-PYTHONPATH=.
-
-# Project settings
-PROJECT_NAME=qwen-hebrew-finetuning
-PYTHON_VERSION=3.10
-EOF
-```
-
-**OR** set environment variables directly:
-
-```bash
-# Export tokens for current session
-export GITHUB_TOKEN="your_github_token_here"
-export HF_TOKEN="your_huggingface_token_here"
-
-# Make them persistent (add to ~/.bashrc or ~/.zshrc)
-echo 'export GITHUB_TOKEN="your_github_token_here"' >> ~/.bashrc
-echo 'export HF_TOKEN="your_huggingface_token_here"' >> ~/.bashrc
-source ~/.bashrc
-```
-
-#### Activate Environment
-
-For future sessions, activate the environment using:
-
-```bash
-# Using the provided activation script
-source activate_env.sh
-
-# OR manually
-source .venv/bin/activate
-```
-
-#### Using Make Commands
-
-We provide a Makefile for common development tasks:
-
-<<<<<<< HEAD
-```bash
-# Show available commands
-make help
-
-# Setup environment (alternative to setup_uv_env.sh)
-make setup
-
-# Install dependencies
-make install
-
-# Install development dependencies
-make dev
-
-# Format code
-make format
-
-# Run tests
-make test
-
-# Clean environment
-make clean
-
-# Start training
-make run-train
-
-# Start evaluation
-make run-eval
-```
-=======
+
 #### Dependencies Installation
 The requirements.txt file includes:
 - Core ML libraries: PyTorch, Transformers, DeepSpeed
@@ -608,30 +425,9 @@
 - Monitoring: Tensorboard, Weights & Biases
 - Optimization: Optuna for hyperparameter tuning
 - **Text cleaning**: regex, boto3, rarfile
->>>>>>> ddeb2626
-
-### 3. Verify Installation
-
-Test that everything is set up correctly:
-
-```bash
-# Activate environment
-source activate_env.sh
-
-# Check Python and UV versions
-python --version  # Should show Python 3.10+
-uv --version      # Should show UV version
-
-# Test Hugging Face authentication
-python -c "from huggingface_hub import HfApi; api = HfApi(); print('HF Authentication successful!')"
-
-# Test package imports
-python -c "import torch; import transformers; import lighteval; print('All packages imported successfully!')"
-```
-
-### 4. Git Setup (Optional)
-
-If you want to push changes back to GitHub:
+
+#### Weights & Biases Setup
+For logging and monitoring, you need to set up Weights & Biases:
 
 ```bash
 # Configure git (the script uses environment variables)
@@ -677,15 +473,6 @@
 
 #### Data Preprocessing
 ```bash
-<<<<<<< HEAD
-# Ensure environment is activated
-source activate_env.sh
-
-# Run the full workflow with your AWS credentials
-python qwen_model/run_full_workflow.py \
-  --aws_access_key_id YOUR_AWS_ACCESS_KEY \
-  --aws_secret_access_key YOUR_AWS_SECRET_KEY
-=======
 # Process content filtering
 cd data_preprocess/content_filtering
 python run_filtering.py
@@ -697,7 +484,6 @@
 # Extract Wikipedia data
 cd data_preprocess/extract_data/load_wikipedia
 python wiki_to_jsonl_to_s3.py
->>>>>>> ddeb2626
 ```
 
 #### Model Download Process
@@ -734,8 +520,6 @@
    - Converts to JSONL format suitable for fine-tuning
    - Creates training dataset with appropriate formatting
 
-<<<<<<< HEAD
-=======
 ### 5. Text Cleaning Setup
 
 Before fine-tuning, you can use the text cleaning system to prepare your data:
@@ -757,7 +541,6 @@
 python main.py --source hebrew_text --cleaner regex --sample-mode
 ```
 
->>>>>>> ddeb2626
 ### 6. Test the Pipeline
 
 Before running a full training job, test the pipeline with a small subset of data:
@@ -767,77 +550,29 @@
 source activate_env.sh
 
 # For single GPU testing
-<<<<<<< HEAD
-python qwen_model/test_pipeline.py \
-  --dataset_path qwen_model/data/dataset/dataset \
-  --max_samples 100
-
-# For multi-GPU testing with DeepSpeed
-deepspeed --num_gpus=8 qwen_model/test_pipeline.py \
-  --dataset_path qwen_model/data/dataset/dataset \
-  --max_samples 100 \
-  --single_device \
-  --deepspeed qwen_model/deepspeed_config.json
-=======
 python training/deepspeed/test_debug.py --dataset_path data/dataset/dataset --max_samples 100
 
 # For multi-GPU testing with DeepSpeed
 deepspeed --num_gpus=8 training/deepspeed/test_debug.py --dataset_path data/dataset/dataset --max_samples 100 --single_device --deepspeed training/deepspeed/deepspeed_zero3.yaml
->>>>>>> ddeb2626
 ```
 
 ### 7. Run Hyperparameter Tuning
 
 ```bash
-<<<<<<< HEAD
-# Ensure environment is activated
-source activate_env.sh
-
-# Using shell script
-./qwen_model/start_hp_tuning.sh \
-  --dataset_path qwen_model/data/dataset/dataset \
-  --num_trials 10
-
-# OR using Make
-make run-eval
-=======
 cd training/deepspeed
 python optuna_search.py --dataset_path data/dataset/dataset --num_trials 10
->>>>>>> ddeb2626
 ```
 
 ### 8. Train the Model
 
 ```bash
-<<<<<<< HEAD
-# Ensure environment is activated
-source activate_env.sh
-
-# Using shell script
-./qwen_model/start_training.sh
-
-# OR using Make
-make run-train
-=======
 cd training/deepspeed
 python train.py
->>>>>>> ddeb2626
 ```
 
 ### 9. Evaluate the Model
 
 ```bash
-<<<<<<< HEAD
-# Ensure environment is activated
-source activate_env.sh
-
-# Using shell script
-./qwen_model/start_evaluation.sh \
-  --model_path qwen_model/finetuned
-
-# OR using Make
-make run-eval
-=======
 # Using LightEval for evaluation
 python -m lighteval accelerate \
   "model_name=Qwen/Qwen3-30B-A3B-Base" \
@@ -847,66 +582,7 @@
   --results-path-template "hebrew_evaluation_results.json" \
   --max-samples 50 \
   --num-fewshot-seeds 25
->>>>>>> ddeb2626
-```
-
-## Troubleshooting
-
-### Common Issues
-
-1. **Disk Space Issues**:
-   ```bash
-   # Check disk space
-   df -h
-   
-   # Clean UV cache if needed
-   uv cache clean
-   ```
-
-2. **Token Authentication Errors**:
-   ```bash
-   # Verify tokens are set
-   echo $HF_TOKEN
-   echo $GITHUB_TOKEN
-   
-   # Test HF authentication
-   python -c "from huggingface_hub import HfApi; HfApi().whoami()"
-   ```
-
-3. **CUDA/GPU Issues**:
-   ```bash
-   # Check CUDA availability
-   python -c "import torch; print(f'CUDA available: {torch.cuda.is_available()}')"
-   python -c "import torch; print(f'GPU count: {torch.cuda.device_count()}')"
-   ```
-
-4. **Environment Issues**:
-   ```bash
-   # Clean and recreate environment
-   make clean
-   make setup
-   ```
-
-### Dependencies
-
-The project includes these key dependencies:
-- **Core ML**: PyTorch, Transformers, DeepSpeed, Accelerate
-- **Data Processing**: Pandas, NumPy, Datasets
-- **Evaluation**: LightEval, ROUGE Score
-- **Monitoring**: Weights & Biases, TensorBoard
-- **Optimization**: Optuna for hyperparameter tuning
-- **Cloud**: boto3 for AWS S3 integration
-- **Development**: pytest, black, mypy, jupyter
-
-### Package Management
-
-We use UV for fast, reliable Python package management:
-- Lightning-fast dependency resolution
-- Efficient caching and downloading
-- Better dependency conflict resolution
-- Easy virtual environment management
-
-For more details on UV commands, see: [UV Documentation](https://github.com/astral-sh/uv)
+```
 
 ## Documentation
 
