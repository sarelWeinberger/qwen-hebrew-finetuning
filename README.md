# Qwen Hebrew Fine-tuning

This repository contains scripts and tools for fine-tuning the Qwen3-30B-A3B-Base model on Hebrew language data.

## Quick Start

```bash
# 1. Clone repository
git clone https://github.com/sarelWeinberger/qwen-hebrew-finetuning.git
cd qwen-hebrew-finetuning

# 2. Get your tokens
# - Hugging Face: https://huggingface.co/settings/tokens
# - GitHub: https://github.com/settings/tokens

# 3. Set up environment (automated)
chmod +x setup_uv_env.sh
./setup_uv_env.sh

# 4. Configure tokens
cat > .env << EOF
GITHUB_TOKEN=your_github_token_here
HF_TOKEN=your_huggingface_token_here
EOF

# 5. Activate environment and verify
source activate_env.sh
python -c "import torch; import transformers; print('Setup complete!')"

# 6. Run pipeline test
python qwen_model/test_pipeline.py --max_samples 10
```

## Overview

The project provides a complete workflow for fine-tuning large language models on Hebrew data, with a focus on the Qwen3-30B-A3B-Base model. It includes:

- Scripts for downloading and preparing the model
- Data processing utilities for Hebrew text
- Fine-tuning with DeepSpeed for distributed training
- Hyperparameter optimization with Optuna
- Evaluation on the Hebrew LLM Leaderboard
- Comprehensive logging and monitoring with Weights & Biases
- **Advanced text cleaning pipeline** with modular cleaners and fetchers

## Hardware Requirements

- 8x NVIDIA H100 GPUs (80GB each)
- Sufficient CPU RAM and disk space for model and dataset storage

## Directory Structure

```
<<<<<<< HEAD
qwen_model/
├── data/                  # Data storage and processing
├── finetuning/            # Fine-tuning configurations and outputs
├── logs/                  # Training and evaluation logs
├── model/                 # Model files (downloaded separately)
├── download_model.py      # Script to download the Qwen model
├── prepare_for_finetuning.py # Prepare model for fine-tuning
├── prepare_dataset.py     # Dataset preparation utilities
├── download_s3_data.py    # Download Hebrew data from S3
├── train.py               # Main training script
├── hp_tuning.py           # Hyperparameter tuning with Optuna
├── evaluate_hebrew.py     # Evaluation on Hebrew LLM Leaderboard
├── test_pipeline.py       # Test pipeline with small subset of data
├── run_full_workflow.py   # Run the complete workflow
├── start_training.sh      # Shell script to start training with nohup
├── start_hp_tuning.sh     # Shell script to start hyperparameter tuning
├── start_evaluation.sh    # Shell script to start evaluation
├── start_test_pipeline.sh # Shell script to test the pipeline
└── TUNING_AND_EVALUATION.md # Detailed documentation

# Environment and Setup Files
├── .env                   # Environment variables (create this)
├── .gitignore            # Git ignore patterns
├── pyproject.toml        # UV/Python project configuration
├── requirements.txt      # Python dependencies
├── Makefile              # Development commands
├── setup_uv_env.sh       # Automated environment setup
├── activate_env.sh       # Quick environment activation
├── git_setup.sh          # Git repository setup
└── UV_SETUP.md           # UV environment documentation

# Text Processing Components
text_cleaning/
├── main.py               # Main text cleaning pipeline
├── cleaning_pipeline.py  # Text processing pipeline
├── cleaners/             # Various text cleaning modules
├── fetchers/             # Data source fetchers
└── utils/                # Utilities and configurations

batch_cleaning/
├── build_and_deploy.py   # SageMaker batch processing
├── inference.py          # Inference script for batch processing
├── Dockerfile            # Docker configuration
└── requirements.txt      # Batch processing dependencies

clean_with_gemma_api/
├── gemini_api.py         # Google Gemini API integration
├── gemma_api_quota_aware.py # Quota-aware API calls
└── gemini_api_orchestrator/ # Distributed processing orchestrator
=======
qwen-hebrew-finetuning/
├── cross_lang_moe_analysis/    # Cross-language MoE (Mixture of Experts) analysis
│   ├── all_layers_moe_analysis.py
│   ├── comprehensive_moe_analysis.py
│   ├── moe_analysis.py
│   ├── sample_moe_analysis.py
│   ├── deploy.py
│   └── README.md
├── data_preprocess/           # Data preprocessing and cleaning pipeline
│   ├── content_filtering/     # Content filtering utilities
│   │   ├── count_tokens.py
│   │   ├── filter_analysis.py
│   │   ├── fineweb_filtering_pipeline.py
│   │   └── run_filtering.py
│   ├── extract_data/          # Data extraction from various sources
│   │   ├── clean_gcp_ocr.ipynb
│   │   ├── load_wikipedia/    # Wikipedia data processing
│   │   └── pdf_batching.py
│   ├── minhash/               # MinHash deduplication
│   │   ├── cluster.yaml
│   │   └── minhash.py
│   └── text_cleaning/         # Advanced text cleaning system
│       ├── cleaners/          # Text cleaning modules
│       ├── fetchers/          # Data source modules
│       ├── utils/             # Utilities and configuration
│       ├── cleaning_pipeline.py
│       ├── main.py
│       └── run_benchmark_cleaning.py
├── evaluation/                # Model evaluation and benchmarking
│   └── benchmark_results/     # Evaluation results storage
├── training/                  # Training scripts and configurations
│   ├── deepspeed/            # DeepSpeed training setup
│   │   ├── accelerate_config.yaml
│   │   ├── deepspeed_zero3.yaml
│   │   ├── train.py
│   │   ├── train_debug.py
│   │   └── requirements.txt
│   └── nemo/                  # NeMo training setup
│       ├── train.py
│       └── README.md
├── translation/               # Translation and benchmark preparation
│   ├── prompts/              # Benchmark prompts
│   ├── src/                  # Translation utilities
│   └── plots/                # Analysis plots
├── s3_select_processor.py    # S3 data processing utilities
├── sagemaker-lighteval/      # SageMaker LightEval integration
└── requirements.txt          # Project dependencies
>>>>>>> ddeb2626
```

## Text Cleaning System

The repository includes a sophisticated text cleaning system designed specifically for Hebrew language data processing. This system provides modular, extensible components for cleaning and preparing text data before fine-tuning.

### Architecture Overview

The text cleaning system follows a modular architecture with three main components:

1. **Fetchers**: Responsible for retrieving data from various sources
2. **Cleaners**: Process and clean the retrieved data
3. **Pipeline**: Orchestrates the cleaning workflow

### Fetchers

Fetchers handle data retrieval from different sources and implement the `BaseFetcher` interface:

#### BaseFetcher
- Abstract base class defining the fetcher interface
- Provides statistics tracking and logging capabilities
- Methods: `get_files_to_process()`, `fetch_single_file()`, `save_cleaned_data()`

#### S3SourceFetcher
- Retrieves data from AWS S3 buckets
- Supports multiple file formats: `.jsonl`, `.csv`, `.rar`, `.gz`
- Handles incremental processing (skips already cleaned files)
- Features:
  - Streaming data processing for large files
  - Automatic file format detection
  - Error handling and retry logic
  - Progress tracking and statistics

#### LocalSourceFetcher
- Processes local file system data
- Supports various file formats
- Useful for testing and development

### Cleaners

Cleaners implement text processing logic and inherit from `BaseCleaner`:

#### BaseCleaner
- Abstract base class with common functionality
- Tracks cleaning statistics (rows processed, characters modified, execution time)
- Provides logging and reporting capabilities

#### RegExCleaner
- Applies regex patterns for text transformation
- Supports both string and callable replacements
- Features:
  - Pattern compilation for performance
  - Word-level change tracking
  - Batch processing optimization
  - Statistics collection

#### SpaceFixCleaner
- Specialized for Hebrew text space handling
- Fixes common Hebrew spacing issues
- Handles Hebrew-specific punctuation and diacritics
- Features:
  - Hebrew-aware space normalization
  - Nikud (vowel points) handling
  - Special character processing

#### DuplicateRemoveCleaner
- Identifies and removes duplicate content
- Configurable similarity thresholds
- Memory-efficient processing for large datasets

#### QualityCleaner
- Filters text based on quality metrics
- Removes low-quality or problematic content
- Configurable quality thresholds

#### LLMCleaner
- Uses language models for advanced text cleaning
- Handles complex text transformations
- Requires API access to LLM services

#### CompositeCleaner
- Combines multiple cleaners in sequence
- Configurable cleaning pipeline
- Maintains statistics from all component cleaners

### Cleaning Pipeline

The `CleaningPipeline` class orchestrates the entire cleaning workflow:

#### Features
- **Modular Design**: Easy to swap fetchers and cleaners
- **Incremental Processing**: Skips already processed files
- **Statistics Tracking**: Comprehensive metrics collection
- **Word Count Analysis**: Before/after comparison
- **Error Handling**: Robust error recovery
- **Sample Mode**: Test cleaning on small data subsets

#### Pipeline Workflow
1. **File Discovery**: Fetcher identifies files to process
2. **Data Retrieval**: Files are loaded from source
3. **Cleaning**: Text is processed through cleaner(s)
4. **Storage**: Cleaned data is saved to output location
5. **Analysis**: Word counts and statistics are generated

### Configuration and Constants

#### Cleaner Constants (`cleaner_constants.py`)
Defines comprehensive cleaning rules including:
- HTML tag removal
- PII (Personal Identifiable Information) masking
- Hebrew-specific text normalization
- Markdown table preservation
- Special character handling

#### Regex Registry (`regex_registry.py`)
Pre-configured regex patterns for common cleaning tasks:
- Email address detection and masking
- IP address anonymization
- HTML entity decoding
- Hebrew text normalization

#### SpaceFix Registry (`spacefix_registry.py`)
Hebrew-specific spacing patterns:
- Nikud (vowel points) handling
- Hebrew punctuation spacing
- Special character normalization

### Usage Examples

#### Basic Cleaning Pipeline
```python
from cleaning_pipeline import CleaningPipeline
from fetchers.s3_source_fetcher import S3SourceFetcher
from cleaners.regex_cleaner import RegExCleaner

# Create fetcher and cleaner
fetcher = S3SourceFetcher(
    bucket_name="my-bucket",
    prefix="raw-data/",
    source_name="hebrew_text",
    output_prefix="cleaned-data/",
    output_bucket_name="my-bucket"
)

cleaner = RegExCleaner(patterns=[
    (r'<[^>]+>', ''),  # Remove HTML tags
    (r'\s+', ' ')      # Normalize whitespace
])

# Run pipeline
pipeline = CleaningPipeline(fetcher, cleaner, "hebrew_text")
pipeline.run()
```

#### Composite Cleaning
```python
from cleaners.composite_cleaner import CompositeCleaner
from cleaners.regex_cleaner import RegExCleaner
from cleaners.spacefix_cleaner import SpaceFixCleaner

# Create composite cleaner
cleaner = CompositeCleaner([
    RegExCleaner(patterns=[(r'<[^>]+>', '')]),
    SpaceFixCleaner(),
    DuplicateRemoveCleaner()
])
```

#### Sample Mode Testing
```python
# Test cleaning on small subset
pipeline.run_sample_mode(
    custom_output_prefix="test-samples/",
    custom_bucket_name="test-bucket"
)
```

### Word Count Analysis

The system includes comprehensive word counting capabilities:

#### Features
- **Before/After Comparison**: Tracks word count changes
- **Source Analysis**: Per-source statistics
- **Reduction Metrics**: Percentage of content removed
- **File-level Tracking**: Detailed file-by-file analysis

#### Usage
```python
from simple_word_count_analyzer import count_words_in_source, count_words_after_cleaning

# Count words in raw data
raw_words, raw_files = count_words_in_source(
    bucket_name="source-bucket",
    prefix="raw-data/",
    source_name="hebrew_text"
)

# Count words in cleaned data
cleaned_words, cleaned_files = count_words_after_cleaning(
    output_bucket_name="output-bucket",
    output_prefix="cleaned-data/"
)

# Calculate reduction
reduction_percent = ((raw_words - cleaned_words) / raw_words * 100)
```

### Benchmark and Evaluation

The system includes benchmarking tools for evaluating cleaning performance:

#### Features
- **Performance Metrics**: Processing speed and efficiency
- **Quality Assessment**: Cleaning effectiveness evaluation
- **Resource Usage**: Memory and CPU utilization tracking
- **Comparative Analysis**: Multiple cleaner comparison

#### Usage
```bash
cd data_preprocess/text_cleaning
python run_benchmark_cleaning.py --source hebrew_text --cleaner regex
```

## Project Components

### Cross-Language MoE Analysis (`cross_lang_moe_analysis/`)

This directory contains analysis tools for understanding how Mixture of Experts (MoE) models behave across different languages, particularly focusing on Hebrew language processing.

#### Key Features
- **Layer-wise Analysis**: Comprehensive analysis of all model layers
- **Sample Analysis**: Detailed examination of specific model samples
- **Deployment Tools**: Utilities for deploying and testing MoE models
- **Logging**: Comprehensive logging for analysis tracking

#### Usage
```bash
cd cross_lang_moe_analysis
python comprehensive_moe_analysis.py
```

### Data Preprocessing (`data_preprocess/`)

A comprehensive data preprocessing pipeline with multiple specialized components:

#### Content Filtering (`content_filtering/`)
- **Token Counting**: Analyze dataset token distributions
- **Filter Analysis**: Evaluate content filtering effectiveness
- **FineWeb Pipeline**: Process FineWeb datasets with Hebrew-specific filtering
- **S3 Integration**: Process data directly from S3 buckets

#### Data Extraction (`extract_data/`)
- **Wikipedia Processing**: Extract and clean Hebrew Wikipedia data
- **OCR Cleaning**: Process and clean OCR-extracted text
- **PDF Batching**: Efficient processing of PDF documents

#### MinHash Deduplication (`minhash/`)
- **Clustering**: Group similar documents using MinHash
- **Deduplication**: Remove duplicate content across datasets
- **Scalable Processing**: Handle large-scale deduplication tasks

### Training (`training/`)

Comprehensive training infrastructure supporting multiple frameworks:

#### DeepSpeed Training (`deepspeed/`)
- **Distributed Training**: Multi-GPU training with DeepSpeed ZeRO-3
- **Hyperparameter Optimization**: Automated tuning with Optuna
- **Debug Tools**: Testing and debugging utilities
- **Configuration Management**: Flexible training configurations

#### NeMo Training (`nemo/`)
- **NVIDIA NeMo Integration**: Alternative training framework
- **Model Conversion**: Tools for model format conversion
- **Training Scripts**: NeMo-specific training implementations

### Translation (`translation/`)

Tools for translating and preparing Hebrew benchmarks:

#### Features
- **Benchmark Translation**: Translate standard benchmarks to Hebrew
- **Prompt Engineering**: Hebrew-specific prompt templates
- **Quality Assessment**: Evaluate translation quality
- **Visualization**: Generate analysis plots and charts

#### Supported Benchmarks
- **ARC**: AI2 Reasoning Challenge
- **GSM8K**: Grade School Math problems
- **MMLU**: Massive Multitask Language Understanding
- **HellaSwag**: Commonsense reasoning
- **COPA**: Choice of Plausible Alternatives

### Evaluation (`evaluation/`)

Model evaluation and benchmarking infrastructure:

#### Features
- **LightEval Integration**: Standard evaluation framework
- **Hebrew Benchmarks**: Specialized Hebrew language benchmarks
- **Result Storage**: Organized storage of evaluation results
- **Performance Tracking**: Monitor model performance over time

## Getting Started

### 1. Clone the Repository

```bash
git clone https://github.com/sarelWeinberger/qwen-hebrew-finetuning.git
cd qwen-hebrew-finetuning
```

### 2. Environment Setup and Authentication

#### Prerequisites
- Python 3.10+ is required
- CUDA 11.8+ is recommended for GPU acceleration
- At least 500GB of disk space for model and data storage
- UV package manager (installed automatically by setup script)

#### Required Tokens
Before starting, you'll need to obtain the following tokens:

1. **Hugging Face Token**: 
   - Go to [https://huggingface.co/settings/tokens](https://huggingface.co/settings/tokens)
   - Create a new token with "Read" permissions
   - Copy the token (starts with `hf_`)

2. **GitHub Token** (for development):
   - Go to [https://github.com/settings/tokens](https://github.com/settings/tokens)
   - Create a Personal Access Token with `repo` permissions
   - Copy the token (starts with `github_pat_`)

#### Quick Setup with UV

We provide an automated setup script that installs UV (ultra-fast Python package manager) and sets up the virtual environment:

```bash
# Make the setup script executable and run it
chmod +x setup_uv_env.sh
./setup_uv_env.sh
```

This script will:
- Install UV package manager if not present
- Create a virtual environment with Python 3.10
- Install all project dependencies
- Set up development tools (pytest, black, mypy, jupyter)

#### Manual Environment Setup

If you prefer manual setup or the automated script fails:

```bash
# Install UV
curl -LsSf https://astral.sh/uv/install.sh | sh
export PATH="$HOME/.cargo/bin:$PATH"

# Create virtual environment
uv venv
source .venv/bin/activate

# Install dependencies
uv pip install -r requirements.txt

# Install additional packages
uv pip install lighteval  # For model evaluation
```

#### Configure Environment Variables

Create a `.env` file with your tokens (this file is already gitignored for security):

```bash
# Create .env file with your actual tokens
cat > .env << EOF
# Authentication tokens
GITHUB_TOKEN=your_github_token_here
HF_TOKEN=your_huggingface_token_here

# UV and Python environment settings
UV_PYTHON=3.10
VIRTUAL_ENV=.venv
PYTHONPATH=.

# Project settings
PROJECT_NAME=qwen-hebrew-finetuning
PYTHON_VERSION=3.10
EOF
```

**OR** set environment variables directly:

```bash
# Export tokens for current session
export GITHUB_TOKEN="your_github_token_here"
export HF_TOKEN="your_huggingface_token_here"

# Make them persistent (add to ~/.bashrc or ~/.zshrc)
echo 'export GITHUB_TOKEN="your_github_token_here"' >> ~/.bashrc
echo 'export HF_TOKEN="your_huggingface_token_here"' >> ~/.bashrc
source ~/.bashrc
```

#### Activate Environment

For future sessions, activate the environment using:

```bash
# Using the provided activation script
source activate_env.sh

# OR manually
source .venv/bin/activate
```

#### Using Make Commands

We provide a Makefile for common development tasks:

<<<<<<< HEAD
```bash
# Show available commands
make help

# Setup environment (alternative to setup_uv_env.sh)
make setup

# Install dependencies
make install

# Install development dependencies
make dev

# Format code
make format

# Run tests
make test

# Clean environment
make clean

# Start training
make run-train

# Start evaluation
make run-eval
```
=======
#### Dependencies Installation
The requirements.txt file includes:
- Core ML libraries: PyTorch, Transformers, DeepSpeed
- Data processing: Pandas, NumPy, TQDM
- Monitoring: Tensorboard, Weights & Biases
- Optimization: Optuna for hyperparameter tuning
- **Text cleaning**: regex, boto3, rarfile
>>>>>>> ddeb2626

### 3. Verify Installation

Test that everything is set up correctly:

```bash
# Activate environment
source activate_env.sh

# Check Python and UV versions
python --version  # Should show Python 3.10+
uv --version      # Should show UV version

# Test Hugging Face authentication
python -c "from huggingface_hub import HfApi; api = HfApi(); print('HF Authentication successful!')"

# Test package imports
python -c "import torch; import transformers; import lighteval; print('All packages imported successfully!')"
```

### 4. Git Setup (Optional)

If you want to push changes back to GitHub:

```bash
# Configure git (the script uses environment variables)
./git_setup.sh your_github_username

# This will:
# - Configure git with your credentials
# - Add files to git
# - Create initial commit
# - Set up remote repository
# - Provide instructions for pushing
```

### 5. Data and Model Preparation

#### Weights & Biases Setup (Optional but Recommended)

For logging and monitoring, you can set up Weights & Biases:

```bash
# Install wandb (already included in dependencies)
# Login with your API key
wandb login YOUR_API_KEY
```

#### AWS Credentials (Required for S3 Data)

If you plan to use the S3 data pipeline, configure AWS credentials:

```bash
# Option 1: Environment variables
export AWS_ACCESS_KEY_ID="your_aws_access_key"
export AWS_SECRET_ACCESS_KEY="your_aws_secret_key"
export AWS_DEFAULT_REGION="us-east-1"

# Option 2: AWS CLI configuration
aws configure
```

#### Model and Data Download

The repository includes comprehensive data preprocessing tools for preparing Hebrew data:

#### Data Preprocessing
```bash
<<<<<<< HEAD
# Ensure environment is activated
source activate_env.sh

# Run the full workflow with your AWS credentials
python qwen_model/run_full_workflow.py \
  --aws_access_key_id YOUR_AWS_ACCESS_KEY \
  --aws_secret_access_key YOUR_AWS_SECRET_KEY
=======
# Process content filtering
cd data_preprocess/content_filtering
python run_filtering.py

# Clean text data
cd data_preprocess/text_cleaning
python main.py --source hebrew_text --cleaner regex

# Extract Wikipedia data
cd data_preprocess/extract_data/load_wikipedia
python wiki_to_jsonl_to_s3.py
>>>>>>> ddeb2626
```

#### Model Download Process
The workflow downloads the Qwen3-30B-A3B-Base model from Hugging Face using:

```python
# First downloads config files
snapshot_download(
    repo_id="Qwen/Qwen3-30B-A3B-Base",
    local_dir=model_path,
    ignore_patterns=["*.bin", "*.safetensors"]
)

# Then downloads model weights
snapshot_download(
    repo_id="Qwen/Qwen3-30B-A3B-Base",
    local_dir=model_path,
    ignore_patterns=["*.md", "*.txt"],
    resume_download=True
)
```

#### S3 Data Processing
The workflow processes Hebrew data from S3 using the following steps:

1. **S3 Data Download**:
   - Connects to AWS S3 using provided credentials
   - Downloads Hebrew text datasets from the "israllm-datasets" bucket
   - Includes robust error handling with fallback to sample data

2. **Data Processing**:
   - Extracts text from CSV files using pandas
   - Cleans and normalizes Hebrew text
   - Converts to JSONL format suitable for fine-tuning
   - Creates training dataset with appropriate formatting

<<<<<<< HEAD
=======
### 5. Text Cleaning Setup

Before fine-tuning, you can use the text cleaning system to prepare your data:

#### Configure AWS Credentials
```bash
export AWS_ACCESS_KEY_ID=your_access_key
export AWS_SECRET_ACCESS_KEY=your_secret_key
```

#### Run Text Cleaning Pipeline
```bash
cd data_preprocess/text_cleaning
python main.py --source hebrew_text --cleaner regex
```

#### Test with Sample Data
```bash
python main.py --source hebrew_text --cleaner regex --sample-mode
```

>>>>>>> ddeb2626
### 6. Test the Pipeline

Before running a full training job, test the pipeline with a small subset of data:

```bash
# Ensure environment is activated
source activate_env.sh

# For single GPU testing
<<<<<<< HEAD
python qwen_model/test_pipeline.py \
  --dataset_path qwen_model/data/dataset/dataset \
  --max_samples 100

# For multi-GPU testing with DeepSpeed
deepspeed --num_gpus=8 qwen_model/test_pipeline.py \
  --dataset_path qwen_model/data/dataset/dataset \
  --max_samples 100 \
  --single_device \
  --deepspeed qwen_model/deepspeed_config.json
=======
python training/deepspeed/test_debug.py --dataset_path data/dataset/dataset --max_samples 100

# For multi-GPU testing with DeepSpeed
deepspeed --num_gpus=8 training/deepspeed/test_debug.py --dataset_path data/dataset/dataset --max_samples 100 --single_device --deepspeed training/deepspeed/deepspeed_zero3.yaml
>>>>>>> ddeb2626
```

### 7. Run Hyperparameter Tuning

```bash
<<<<<<< HEAD
# Ensure environment is activated
source activate_env.sh

# Using shell script
./qwen_model/start_hp_tuning.sh \
  --dataset_path qwen_model/data/dataset/dataset \
  --num_trials 10

# OR using Make
make run-eval
=======
cd training/deepspeed
python optuna_search.py --dataset_path data/dataset/dataset --num_trials 10
>>>>>>> ddeb2626
```

### 8. Train the Model

```bash
<<<<<<< HEAD
# Ensure environment is activated
source activate_env.sh

# Using shell script
./qwen_model/start_training.sh

# OR using Make
make run-train
=======
cd training/deepspeed
python train.py
>>>>>>> ddeb2626
```

### 9. Evaluate the Model

```bash
<<<<<<< HEAD
# Ensure environment is activated
source activate_env.sh

# Using shell script
./qwen_model/start_evaluation.sh \
  --model_path qwen_model/finetuned

# OR using Make
make run-eval
=======
# Using LightEval for evaluation
python -m lighteval accelerate \
  "model_name=Qwen/Qwen3-30B-A3B-Base" \
  "leaderboard|arc:challenge|0|0" \
  --output-dir ./evaluation/benchmark_results \
  --save-details \
  --results-path-template "hebrew_evaluation_results.json" \
  --max-samples 50 \
  --num-fewshot-seeds 25
>>>>>>> ddeb2626
```

## Troubleshooting

### Common Issues

1. **Disk Space Issues**:
   ```bash
   # Check disk space
   df -h
   
   # Clean UV cache if needed
   uv cache clean
   ```

2. **Token Authentication Errors**:
   ```bash
   # Verify tokens are set
   echo $HF_TOKEN
   echo $GITHUB_TOKEN
   
   # Test HF authentication
   python -c "from huggingface_hub import HfApi; HfApi().whoami()"
   ```

3. **CUDA/GPU Issues**:
   ```bash
   # Check CUDA availability
   python -c "import torch; print(f'CUDA available: {torch.cuda.is_available()}')"
   python -c "import torch; print(f'GPU count: {torch.cuda.device_count()}')"
   ```

4. **Environment Issues**:
   ```bash
   # Clean and recreate environment
   make clean
   make setup
   ```

### Dependencies

The project includes these key dependencies:
- **Core ML**: PyTorch, Transformers, DeepSpeed, Accelerate
- **Data Processing**: Pandas, NumPy, Datasets
- **Evaluation**: LightEval, ROUGE Score
- **Monitoring**: Weights & Biases, TensorBoard
- **Optimization**: Optuna for hyperparameter tuning
- **Cloud**: boto3 for AWS S3 integration
- **Development**: pytest, black, mypy, jupyter

### Package Management

We use UV for fast, reliable Python package management:
- Lightning-fast dependency resolution
- Efficient caching and downloading
- Better dependency conflict resolution
- Easy virtual environment management

For more details on UV commands, see: [UV Documentation](https://github.com/astral-sh/uv)

## Documentation

For detailed information about specific components, see the README files in each directory:

- **Training**: `training/deepspeed/README.md` and `training/nemo/README.md`
- **Cross-Language MoE Analysis**: `cross_lang_moe_analysis/README.md`
- **Data Preprocessing**: Individual component documentation in `data_preprocess/` subdirectories

## Features

- **Multi-Framework Training**: Support for both DeepSpeed and NeMo training frameworks
- **Distributed Training**: Optimized for 8x H100 GPUs using DeepSpeed ZeRO-3
- **Hyperparameter Optimization**: Automated tuning with Optuna
- **Cross-Language MoE Analysis**: Comprehensive analysis of Mixture of Experts models
- **Advanced Data Preprocessing**: Multi-stage data cleaning and preparation pipeline
- **Content Filtering**: Specialized filtering for Hebrew language content
- **Deduplication**: MinHash-based deduplication for large-scale datasets
- **Benchmark Translation**: Tools for translating and adapting benchmarks to Hebrew
- **Evaluation Infrastructure**: LightEval integration for comprehensive model evaluation
- **Robust Logging**: Comprehensive metrics tracking with Weights & Biases
- **Hebrew-Specific Processing**: Specialized handling for Hebrew text characteristics
- **Quality Assurance**: Comprehensive cleaning validation and benchmarking
- **Multi-Source Data Support**: S3, local files, Wikipedia, and custom data sources

## License

This project is licensed under the terms of the license included with the Qwen model.<|MERGE_RESOLUTION|>--- conflicted
+++ resolved
@@ -51,57 +51,6 @@
 ## Directory Structure
 
 ```
-<<<<<<< HEAD
-qwen_model/
-├── data/                  # Data storage and processing
-├── finetuning/            # Fine-tuning configurations and outputs
-├── logs/                  # Training and evaluation logs
-├── model/                 # Model files (downloaded separately)
-├── download_model.py      # Script to download the Qwen model
-├── prepare_for_finetuning.py # Prepare model for fine-tuning
-├── prepare_dataset.py     # Dataset preparation utilities
-├── download_s3_data.py    # Download Hebrew data from S3
-├── train.py               # Main training script
-├── hp_tuning.py           # Hyperparameter tuning with Optuna
-├── evaluate_hebrew.py     # Evaluation on Hebrew LLM Leaderboard
-├── test_pipeline.py       # Test pipeline with small subset of data
-├── run_full_workflow.py   # Run the complete workflow
-├── start_training.sh      # Shell script to start training with nohup
-├── start_hp_tuning.sh     # Shell script to start hyperparameter tuning
-├── start_evaluation.sh    # Shell script to start evaluation
-├── start_test_pipeline.sh # Shell script to test the pipeline
-└── TUNING_AND_EVALUATION.md # Detailed documentation
-
-# Environment and Setup Files
-├── .env                   # Environment variables (create this)
-├── .gitignore            # Git ignore patterns
-├── pyproject.toml        # UV/Python project configuration
-├── requirements.txt      # Python dependencies
-├── Makefile              # Development commands
-├── setup_uv_env.sh       # Automated environment setup
-├── activate_env.sh       # Quick environment activation
-├── git_setup.sh          # Git repository setup
-└── UV_SETUP.md           # UV environment documentation
-
-# Text Processing Components
-text_cleaning/
-├── main.py               # Main text cleaning pipeline
-├── cleaning_pipeline.py  # Text processing pipeline
-├── cleaners/             # Various text cleaning modules
-├── fetchers/             # Data source fetchers
-└── utils/                # Utilities and configurations
-
-batch_cleaning/
-├── build_and_deploy.py   # SageMaker batch processing
-├── inference.py          # Inference script for batch processing
-├── Dockerfile            # Docker configuration
-└── requirements.txt      # Batch processing dependencies
-
-clean_with_gemma_api/
-├── gemini_api.py         # Google Gemini API integration
-├── gemma_api_quota_aware.py # Quota-aware API calls
-└── gemini_api_orchestrator/ # Distributed processing orchestrator
-=======
 qwen-hebrew-finetuning/
 ├── cross_lang_moe_analysis/    # Cross-language MoE (Mixture of Experts) analysis
 │   ├── all_layers_moe_analysis.py
@@ -149,7 +98,6 @@
 ├── s3_select_processor.py    # S3 data processing utilities
 ├── sagemaker-lighteval/      # SageMaker LightEval integration
 └── requirements.txt          # Project dependencies
->>>>>>> ddeb2626
 ```
 
 ## Text Cleaning System
@@ -484,123 +432,6 @@
    - Create a Personal Access Token with `repo` permissions
    - Copy the token (starts with `github_pat_`)
 
-#### Quick Setup with UV
-
-We provide an automated setup script that installs UV (ultra-fast Python package manager) and sets up the virtual environment:
-
-```bash
-# Make the setup script executable and run it
-chmod +x setup_uv_env.sh
-./setup_uv_env.sh
-```
-
-This script will:
-- Install UV package manager if not present
-- Create a virtual environment with Python 3.10
-- Install all project dependencies
-- Set up development tools (pytest, black, mypy, jupyter)
-
-#### Manual Environment Setup
-
-If you prefer manual setup or the automated script fails:
-
-```bash
-# Install UV
-curl -LsSf https://astral.sh/uv/install.sh | sh
-export PATH="$HOME/.cargo/bin:$PATH"
-
-# Create virtual environment
-uv venv
-source .venv/bin/activate
-
-# Install dependencies
-uv pip install -r requirements.txt
-
-# Install additional packages
-uv pip install lighteval  # For model evaluation
-```
-
-#### Configure Environment Variables
-
-Create a `.env` file with your tokens (this file is already gitignored for security):
-
-```bash
-# Create .env file with your actual tokens
-cat > .env << EOF
-# Authentication tokens
-GITHUB_TOKEN=your_github_token_here
-HF_TOKEN=your_huggingface_token_here
-
-# UV and Python environment settings
-UV_PYTHON=3.10
-VIRTUAL_ENV=.venv
-PYTHONPATH=.
-
-# Project settings
-PROJECT_NAME=qwen-hebrew-finetuning
-PYTHON_VERSION=3.10
-EOF
-```
-
-**OR** set environment variables directly:
-
-```bash
-# Export tokens for current session
-export GITHUB_TOKEN="your_github_token_here"
-export HF_TOKEN="your_huggingface_token_here"
-
-# Make them persistent (add to ~/.bashrc or ~/.zshrc)
-echo 'export GITHUB_TOKEN="your_github_token_here"' >> ~/.bashrc
-echo 'export HF_TOKEN="your_huggingface_token_here"' >> ~/.bashrc
-source ~/.bashrc
-```
-
-#### Activate Environment
-
-For future sessions, activate the environment using:
-
-```bash
-# Using the provided activation script
-source activate_env.sh
-
-# OR manually
-source .venv/bin/activate
-```
-
-#### Using Make Commands
-
-We provide a Makefile for common development tasks:
-
-<<<<<<< HEAD
-```bash
-# Show available commands
-make help
-
-# Setup environment (alternative to setup_uv_env.sh)
-make setup
-
-# Install dependencies
-make install
-
-# Install development dependencies
-make dev
-
-# Format code
-make format
-
-# Run tests
-make test
-
-# Clean environment
-make clean
-
-# Start training
-make run-train
-
-# Start evaluation
-make run-eval
-```
-=======
 #### Dependencies Installation
 The requirements.txt file includes:
 - Core ML libraries: PyTorch, Transformers, DeepSpeed
@@ -608,7 +439,120 @@
 - Monitoring: Tensorboard, Weights & Biases
 - Optimization: Optuna for hyperparameter tuning
 - **Text cleaning**: regex, boto3, rarfile
->>>>>>> ddeb2626
+
+We provide an automated setup script that installs UV (ultra-fast Python package manager) and sets up the virtual environment:
+
+```bash
+# Make the setup script executable and run it
+chmod +x setup_uv_env.sh
+./setup_uv_env.sh
+```
+
+This script will:
+- Install UV package manager if not present
+- Create a virtual environment with Python 3.10
+- Install all project dependencies
+- Set up development tools (pytest, black, mypy, jupyter)
+
+#### Manual Environment Setup
+
+If you prefer manual setup or the automated script fails:
+
+```bash
+# Install UV
+curl -LsSf https://astral.sh/uv/install.sh | sh
+export PATH="$HOME/.cargo/bin:$PATH"
+
+# Create virtual environment
+uv venv
+source .venv/bin/activate
+
+# Install dependencies
+uv pip install -r requirements.txt
+
+# Install additional packages
+uv pip install lighteval  # For model evaluation
+```
+
+#### Configure Environment Variables
+
+Create a `.env` file with your tokens (this file is already gitignored for security):
+
+```bash
+# Create .env file with your actual tokens
+cat > .env << EOF
+# Authentication tokens
+GITHUB_TOKEN=your_github_token_here
+HF_TOKEN=your_huggingface_token_here
+
+# UV and Python environment settings
+UV_PYTHON=3.10
+VIRTUAL_ENV=.venv
+PYTHONPATH=.
+
+# Project settings
+PROJECT_NAME=qwen-hebrew-finetuning
+PYTHON_VERSION=3.10
+EOF
+```
+
+**OR** set environment variables directly:
+
+```bash
+# Export tokens for current session
+export GITHUB_TOKEN="your_github_token_here"
+export HF_TOKEN="your_huggingface_token_here"
+
+# Make them persistent (add to ~/.bashrc or ~/.zshrc)
+echo 'export GITHUB_TOKEN="your_github_token_here"' >> ~/.bashrc
+echo 'export HF_TOKEN="your_huggingface_token_here"' >> ~/.bashrc
+source ~/.bashrc
+```
+
+#### Activate Environment
+
+For future sessions, activate the environment using:
+
+```bash
+# Using the provided activation script
+source activate_env.sh
+
+# OR manually
+source .venv/bin/activate
+```
+
+#### Using Make Commands
+
+We provide a Makefile for common development tasks:
+
+```bash
+# Show available commands
+make help
+
+# Setup environment (alternative to setup_uv_env.sh)
+make setup
+
+# Install dependencies
+make install
+
+# Install development dependencies
+make dev
+
+# Format code
+make format
+
+# Run tests
+make test
+
+# Clean environment
+make clean
+
+# Start training
+make run-train
+
+# Start evaluation
+make run-eval
+```
 
 ### 3. Verify Installation
 
@@ -677,7 +621,17 @@
 
 #### Data Preprocessing
 ```bash
-<<<<<<< HEAD
+# Process content filtering
+cd data_preprocess/content_filtering
+python run_filtering.py
+
+# Clean text data
+cd data_preprocess/text_cleaning
+python main.py --source hebrew_text --cleaner regex
+
+# Extract Wikipedia data
+cd data_preprocess/extract_data/load_wikipedia
+python wiki_to_jsonl_to_s3.py
 # Ensure environment is activated
 source activate_env.sh
 
@@ -685,19 +639,6 @@
 python qwen_model/run_full_workflow.py \
   --aws_access_key_id YOUR_AWS_ACCESS_KEY \
   --aws_secret_access_key YOUR_AWS_SECRET_KEY
-=======
-# Process content filtering
-cd data_preprocess/content_filtering
-python run_filtering.py
-
-# Clean text data
-cd data_preprocess/text_cleaning
-python main.py --source hebrew_text --cleaner regex
-
-# Extract Wikipedia data
-cd data_preprocess/extract_data/load_wikipedia
-python wiki_to_jsonl_to_s3.py
->>>>>>> ddeb2626
 ```
 
 #### Model Download Process
@@ -734,9 +675,7 @@
    - Converts to JSONL format suitable for fine-tuning
    - Creates training dataset with appropriate formatting
 
-<<<<<<< HEAD
-=======
-### 5. Text Cleaning Setup
+### 6. Text Cleaning Setup
 
 Before fine-tuning, you can use the text cleaning system to prepare your data:
 
@@ -757,7 +696,6 @@
 python main.py --source hebrew_text --cleaner regex --sample-mode
 ```
 
->>>>>>> ddeb2626
 ### 6. Test the Pipeline
 
 Before running a full training job, test the pipeline with a small subset of data:
@@ -767,29 +705,21 @@
 source activate_env.sh
 
 # For single GPU testing
-<<<<<<< HEAD
-python qwen_model/test_pipeline.py \
-  --dataset_path qwen_model/data/dataset/dataset \
+python training/deepspeed/test_debug.py \
+  --dataset_path data/dataset/dataset \
   --max_samples 100
 
 # For multi-GPU testing with DeepSpeed
-deepspeed --num_gpus=8 qwen_model/test_pipeline.py \
-  --dataset_path qwen_model/data/dataset/dataset \
+deepspeed --num_gpus=8 training/deepspeed/test_debug.py \
+  --dataset_path data/dataset/dataset \
   --max_samples 100 \
   --single_device \
-  --deepspeed qwen_model/deepspeed_config.json
-=======
-python training/deepspeed/test_debug.py --dataset_path data/dataset/dataset --max_samples 100
-
-# For multi-GPU testing with DeepSpeed
-deepspeed --num_gpus=8 training/deepspeed/test_debug.py --dataset_path data/dataset/dataset --max_samples 100 --single_device --deepspeed training/deepspeed/deepspeed_zero3.yaml
->>>>>>> ddeb2626
+  --deepspeed training/deepspeed/deepspeed_zero3.yaml
 ```
 
 ### 7. Run Hyperparameter Tuning
 
 ```bash
-<<<<<<< HEAD
 # Ensure environment is activated
 source activate_env.sh
 
@@ -800,34 +730,20 @@
 
 # OR using Make
 make run-eval
-=======
 cd training/deepspeed
 python optuna_search.py --dataset_path data/dataset/dataset --num_trials 10
->>>>>>> ddeb2626
 ```
 
 ### 8. Train the Model
 
 ```bash
-<<<<<<< HEAD
-# Ensure environment is activated
-source activate_env.sh
-
-# Using shell script
-./qwen_model/start_training.sh
-
-# OR using Make
-make run-train
-=======
 cd training/deepspeed
 python train.py
->>>>>>> ddeb2626
 ```
 
 ### 9. Evaluate the Model
 
 ```bash
-<<<<<<< HEAD
 # Ensure environment is activated
 source activate_env.sh
 
@@ -837,17 +753,6 @@
 
 # OR using Make
 make run-eval
-=======
-# Using LightEval for evaluation
-python -m lighteval accelerate \
-  "model_name=Qwen/Qwen3-30B-A3B-Base" \
-  "leaderboard|arc:challenge|0|0" \
-  --output-dir ./evaluation/benchmark_results \
-  --save-details \
-  --results-path-template "hebrew_evaluation_results.json" \
-  --max-samples 50 \
-  --num-fewshot-seeds 25
->>>>>>> ddeb2626
 ```
 
 ## Troubleshooting
